// Copyright 2021 Google LLC
//
// Licensed under the Apache License, Version 2.0 (the "License");
// you may not use this file except in compliance with the License.
// You may obtain a copy of the License at
//
//      http://www.apache.org/licenses/LICENSE-2.0
//
// Unless required by applicable law or agreed to in writing, software
// distributed under the License is distributed on an "AS IS" BASIS,
// WITHOUT WARRANTIES OR CONDITIONS OF ANY KIND, either express or implied.
// See the License for the specific language governing permissions and
// limitations under the License.

package ghcache

import (
	"context"
	"fmt"
	"time"

	"github.com/google/go-github/v33/github"
	"github.com/google/triage-party/pkg/persist"
	"k8s.io/klog/v2"
)

<<<<<<< HEAD
const (
	keyTime = "2006-01-02T150405"
)

type blob struct {
	PullRequest         github.PullRequest
	CommitFiles         []github.CommitFile
	PullRequestComments []github.PullRequestComment
	IssueComments       []github.IssueComment
	Issue               github.Issue
	Reviews             []github.PullRequestReview
}

=======
// PullRequestsGet gets a pull request data from the cache or GitHub.
>>>>>>> bcfa1bb5
func PullRequestsGet(ctx context.Context, p persist.Cacher, c *github.Client, t time.Time, org string, project string, num int) (*github.PullRequest, error) {
	key := fmt.Sprintf("pr-%s-%s-%d", org, project, num)
	val := p.Get(key, t)

	if val != nil {
		return val.GHPullRequest, nil
	}

	if val == nil {
		klog.Infof("cache miss for %v", key)
		pr, _, err := c.PullRequests.Get(ctx, org, project, num)
		if err != nil {
			return nil, fmt.Errorf("get: %v", err)
		}
		return pr, p.Set(key, &persist.Blob{GHPullRequest: pr})
	}

	klog.Infof("cache hit: %v", key)
	return val.GHPullRequest, nil
}

// PullRequestsListFiles gets a list of files in a pull request from the cache or GitHub.
func PullRequestsListFiles(ctx context.Context, p persist.Cacher, c *github.Client, t time.Time, org string, project string, num int) ([]*github.CommitFile, error) {
	key := fmt.Sprintf("pr-listfiles-%s-%s-%d", org, project, num)
	val := p.Get(key, t)

	if val != nil {
		return val.GHCommitFiles, nil
	}

	klog.Infof("cache miss for %v", key)

	opts := &github.ListOptions{PerPage: 100}
	fs := []*github.CommitFile{}

	for {
		fsp, resp, err := c.PullRequests.ListFiles(ctx, org, project, num, opts)
		if err != nil {
			return nil, fmt.Errorf("get: %v", err)
		}
		fs = append(fs, fsp...)

		if resp.NextPage == 0 {
			break
		}

		opts.Page = resp.NextPage
	}

	return fs, p.Set(key, &persist.Blob{GHCommitFiles: fs})
}

// PullRequestsListComments gets a list of comments in a pull request from the cache or GitHub for a given org, project, and number.
func PullRequestsListComments(ctx context.Context, p persist.Cacher, c *github.Client, t time.Time, org string, project string, num int) ([]*github.PullRequestComment, error) {
	key := fmt.Sprintf("pr-comments-%s-%s-%d", org, project, num)
	val := p.Get(key, t)

	if val != nil {
		return val.GHPullRequestComments, nil
	}

	klog.Infof("cache miss for %v", key)

	cs := []*github.PullRequestComment{}
	opts := &github.PullRequestListCommentsOptions{
		ListOptions: github.ListOptions{PerPage: 100},
	}

	for {
		csp, resp, err := c.PullRequests.ListComments(ctx, org, project, num, opts)
		if err != nil {
			return nil, fmt.Errorf("get: %v", err)
		}

		cs = append(cs, csp...)

		if resp.NextPage == 0 {
			break
		}
		opts.ListOptions.Page = resp.NextPage
	}

	return cs, p.Set(key, &persist.Blob{GHPullRequestComments: cs})
}

// IssuesGet gets an issue from the cache or GitHub for a given org, project, and number.
func IssuesGet(ctx context.Context, p persist.Cacher, c *github.Client, t time.Time, org string, project string, num int) (*github.Issue, error) {
	key := fmt.Sprintf("issue-%s-%s-%d", org, project, num)
	val := p.Get(key, t)

	if val != nil {
		return val.GHIssue, nil
	}

	klog.Infof("cache miss for %v", key)

	i, _, err := c.Issues.Get(ctx, org, project, num)
	if err != nil {
		return nil, fmt.Errorf("get: %v", err)
	}

	return i, p.Set(key, &persist.Blob{GHIssue: i})
}

// IssuesListComments gets a list of comments in an issue from the cache or GitHub for a given org, project, and number.
func IssuesListComments(ctx context.Context, p persist.Cacher, c *github.Client, t time.Time, org string, project string, num int) ([]*github.IssueComment, error) {
	key := fmt.Sprintf("issue-comments-%s-%s-%d", org, project, num)
	val := p.Get(key, t)

	if val != nil {
		return val.GHIssueComments, nil
	}

	opts := &github.IssueListCommentsOptions{
		ListOptions: github.ListOptions{PerPage: 100},
	}

	cs := []*github.IssueComment{}
	for {
		csp, resp, err := c.Issues.ListComments(ctx, org, project, num, opts)
		if err != nil {
			return nil, fmt.Errorf("get: %v", err)
		}

		cs = append(cs, csp...)

		if resp.NextPage == 0 {
			break
		}

		opts.ListOptions.Page = resp.NextPage
	}

	return cs, p.Set(key, &persist.Blob{GHIssueComments: cs})
}

func Reviews(ctx context.Context, p persist.Cacher, c *github.Client, t time.Time, org string, project string, num int) ([]*github.PullRequestReview, error) {
	key := fmt.Sprintf("review-%s-%s-%d", org, project, num)
	val := p.Get(key, t)

	if val != nil {
		return val.GHReviews, nil
	}

	opts := &github.ListOptions{PerPage: 100}
	rs := []*github.PullRequestReview{}
	for {
		rsp, resp, err := c.PullRequests.ListReviews(ctx, org, project, num, opts)
		if err != nil {
			return nil, fmt.Errorf("get: %v", err)
		}

		rs = append(rs, rsp...)

		if resp.NextPage == 0 {
			break
		}

		opts.Page = resp.NextPage
	}

	return rs, p.Set(key, &persist.Blob{GHReviews: rs})
}<|MERGE_RESOLUTION|>--- conflicted
+++ resolved
@@ -24,23 +24,7 @@
 	"k8s.io/klog/v2"
 )
 
-<<<<<<< HEAD
-const (
-	keyTime = "2006-01-02T150405"
-)
-
-type blob struct {
-	PullRequest         github.PullRequest
-	CommitFiles         []github.CommitFile
-	PullRequestComments []github.PullRequestComment
-	IssueComments       []github.IssueComment
-	Issue               github.Issue
-	Reviews             []github.PullRequestReview
-}
-
-=======
 // PullRequestsGet gets a pull request data from the cache or GitHub.
->>>>>>> bcfa1bb5
 func PullRequestsGet(ctx context.Context, p persist.Cacher, c *github.Client, t time.Time, org string, project string, num int) (*github.PullRequest, error) {
 	key := fmt.Sprintf("pr-%s-%s-%d", org, project, num)
 	val := p.Get(key, t)
